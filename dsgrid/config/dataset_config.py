from enum import Enum
from pathlib import Path
from typing import List, Optional, Dict
import os
import logging

from pydantic import Field
from pydantic import validator

from dsgrid.dimension.base_models import DimensionType
from dsgrid.registry.common import check_config_id_strict
from .config_base import ConfigBase
from .dimensions import (
    DimensionReferenceModel,
)
from dsgrid.data_models import DSGBaseModel, DSGEnum, EnumValue


ALLOWED_LOAD_DATA_FILENAMES = ("load_data.parquet", "load_data.csv")
ALLOWED_LOAD_DATA_LOOKUP_FILENAMES = (
    "load_data_lookup.parquet",
    "load_data_lookup.csv",
    "load_data_lookup.json",
)

logger = logging.getLogger(__name__)


<<<<<<< HEAD
class InputDatasetType(DSGEnum):
    """Dataset types for a input dataset."""

=======
def check_load_data_filename(path: Path):
    """Return the load data filename in path. Supports Parquet and CSV.

    Parameters
    ----------
    path : Path

    Returns
    -------
    Path

    Raises
    ------
    ValueError
        Raised if no supported load data filename exists.

    """
    for allowed_name in ALLOWED_LOAD_DATA_FILENAMES:
        filename = path / allowed_name
        if filename.exists():
            return filename

    # Use ValueError because this gets called in Pydantic model validation.
    raise ValueError(f"no load_data file exists in {path}")


def check_load_data_lookup_filename(path: Path):
    """Return the load data lookup filename in path. Supports Parquet, CSV, and JSON.

    Parameters
    ----------
    path : Path

    Returns
    -------
    Path

    Raises
    ------
    ValueError
        Raised if no supported load data lookup filename exists.

    """
    for allowed_name in ALLOWED_LOAD_DATA_LOOKUP_FILENAMES:
        filename = path / allowed_name
        if filename.exists():
            return filename

    # Use ValueError because this gets called in Pydantic model validation.
    raise ValueError(f"no load_data lookup file exists in {path}")


class InputDatasetType(Enum):
>>>>>>> 326af00b
    SECTOR_MODEL = "sector_model"
    HISTORICAL = "historical"
    BENCHMARK = "benchmark"


class DSGDatasetParquetType(DSGEnum):
    """Dataset parquet types."""

    LOAD_DATA = EnumValue(
        value="load_data",
        description="Load data file with id, timestamp, and load value columns",
    )
    LOAD_DATA_LOOKUP = EnumValue(
        value="load_data_lookup",
        description="Load data file with dimension metadata and and ID which maps to load_data"
        "file",
    )
    # # These are not currently supported by dsgrid but may be needed in the near future
    # DATASET_DIMENSION_MAPPING = EnumValue(
    #     value="dataset_dimension_mapping",
    #     description="",
    # )  # optional
    # PROJECT_DIMENSION_MAPPING = EnumValue(
    #     value="project_dimension_mapping",
    #     description="",
    # )  # optional


class DataClassificationType(DSGEnum):
    """Data risk classification type.

    See https://uit.stanford.edu/guide/riskclassifications for more information.
    """

    # TODO: can we get NREL/DOE definitions for these instead of standford's?

    LOW = EnumValue(
        value="low",
        description="Low risk data that does not require special data management",
    )
    MODERATE = EnumValue(
        value="moderate",
        description=(
            "The moderate class includes all data under an NDA, data classified as business sensitive, data classification as Critical Energy Infrastructure Infromation (CEII), or data with Personal Identifiable Information (PII)."
        ),
    )


# TODO will need to rename this as it really should be more generic inputs
#   and not just sector inputs. "InputSectorDataset" is already taken in
#   project_config.py
# TODO: this already assumes that the data is formatted for DSG, however,
#       we may want the dataset config to be "before" any DSG parquets get
#       formatted.
class InputSectorDataset(DSGBaseModel):
    """Input dataset configuration class"""

    data_type: DSGDatasetParquetType = Field(
        title="data_type",
        alias="type",
        description="DSG parquet input dataset type",
        options=DSGDatasetParquetType.format_for_docs(),
    )
    directory: str = Field(
        title="directory",
        description="Directory with parquet files",
    )


class DatasetConfigModel(DSGBaseModel):
    """Represents dataset configurations."""

    dataset_id: str = Field(
        title="dataset_id",
        description="Unique dataset identifier.",
        requirements=(
            "When registering a dataset to a project, the dataset_id must match the expected ID "
            "defined in the project config.",
            "For posterity, dataset_id cannot be the same as the ``data_source``"
            " (e.g., dataset cannot be 'ComStock')",
        ),
    )
    dataset_type: InputDatasetType = Field(
        title="dataset_type",
        description="Input dataset type.",
        options=f"{InputDatasetType.format_for_docs()}",
    )
    # TODO: This must be validated against the project's dimension records for data_source
    # TODO: This must also be validated against the project_config
    data_source: str = Field(
        title="data_source",
        description="Data source name, e.g. 'ComStock'.",
        requirements=(
            "When registering a dataset to a project, the `data_source` field must match one of "
            "the dimension ID records defined by the project's base data source dimension.",
        ),
        # TODO: it would be nice to extend the description here with a CLI example of how to list the project's data source IDs.
    )
    path: str = Field(
        title="path",
        description="Local path containing data to be registered on the remote registry.",
    )
    description: str = Field(
        title="description",
        description="A detailed description of the dataset.",
    )
    origin_creator: str = Field(
        title="origin_creator",
        description="Origin data creator's name (first and last)",
    )
    origin_organization: str = Field(
        title="origin_organization",
        description="Origin organization name, e.g., NREL",
    )
    origin_contributors: List[str] = Field(
        title="origin_contributors",
        description="List of origin data contributor's first and last names"
        """ e.g., ["Harry Potter", "Ronald Weasley"]""",
        required=False,
    )
    origin_project: str = Field(
        title="origin_project",
        description="Origin project name",
        optional=True,
    )
    origin_date: str = Field(
        title="origin_date",
        description="Date the source data was generated",
    )
    origin_version: str = Field(
        title="origin_version",
        description="Version of the origin data",
    )
    source: str = Field(
        title="source",
        description="Source of the data (text description or link)",
    )
    data_classification: DataClassificationType = Field(
        title="data_classification",
        description="Data security classification (e.g., low, moderate, high)",
        options=DataClassificationType.format_for_docs(),
    )
    tags: Optional[List[str]] = Field(
        title="source",
        description="List of data tags",
        required=False,
    )
    load_data_column_dimension: DimensionType = Field(
        title="load_data_column_dimension",
        description="Columns in the load_data table are records of this dimension type.",
    )
    dimensions: List[DimensionReferenceModel] = Field(
        title="dimensions",
        description="List of registered dimension references that make up the dimensions of dataset.",
        requirements=(
            "* All :class:`~dsgrid.dimension.base_models.DimensionType` must be defined",
            "* Only one dimension reference per type is allowed",
            "* Each reference is to an existing registered dimension.",
        )
        # TODO: Add to notes - link to registering dimensions page
        # TODO: Add to notes - link to example of how to list dimensions to find existing registered dimensions
    )
    user_defined_metadata: Optional[Dict] = Field(
        title="user_defined_metadata",
        description="Additional user defined metadata fields",
        default={},
        required=False,
    )

    @validator("dataset_id")
    def check_dataset_id(cls, dataset_id):
        """Check dataset ID validity"""
        check_config_id_strict(dataset_id, "Dataset")
        return dataset_id

    @validator("path")
    def check_path(cls, path):
        """Check dataset parquet path"""
        # TODO S3: This requires downloading data to the local system.
        # Can we perform all validation on S3 with an EC2 instance?
        if path.startswith("s3://"):
            raise Exception(f"Loading a dataset from S3 is not currently supported: {path}")
        else:
            local_path = Path(path)
            if not local_path.exists():
                raise ValueError(f"{local_path} does not exist for InputDataset")

        check_load_data_filename(local_path)
        check_load_data_lookup_filename(local_path)

        # TODO: check dataset_dimension_mapping (optional) if exists
        # TODO: check project_dimension_mapping (optional) if exists

        return str(local_path)


class DatasetConfig(ConfigBase):
    """Provides an interface to a DatasetConfigModel."""

    def __init__(self, model):
        super().__init__(model)
        self._dimensions = {}

    @staticmethod
    def config_filename():
        return "dataset.toml"

    @property
    def config_id(self):
        return self._model.dataset_id

    @staticmethod
    def model_class():
        return DatasetConfigModel

    @classmethod
    def load(cls, config_file, dimension_manager):
        config = cls._load(config_file)
        config.load_dimensions(dimension_manager)
        return config

    def load_dimensions(self, dimension_manager):
        """Load all dataset dimensions.

        Parameters
        ----------
        dimension_manager : DimensionRegistryManager

        """
        self._dimensions.update(dimension_manager.load_dimensions(self.model.dimensions))

    @property
    def dimensions(self):
        return self._dimensions

    def get_dimension(self, dimension_type: DimensionType):
        """Return the dimension matching dimension_type.

        Parameters
        ----------
        dimension_type : DimensionType

        Returns
        -------
        DimensionConfig

        """
        for key, dim_config in self.dimensions.items():
            if key.type == dimension_type:
                return dim_config
        assert False, key<|MERGE_RESOLUTION|>--- conflicted
+++ resolved
@@ -26,11 +26,6 @@
 logger = logging.getLogger(__name__)
 
 
-<<<<<<< HEAD
-class InputDatasetType(DSGEnum):
-    """Dataset types for a input dataset."""
-
-=======
 def check_load_data_filename(path: Path):
     """Return the load data filename in path. Supports Parquet and CSV.
 
@@ -84,7 +79,6 @@
 
 
 class InputDatasetType(Enum):
->>>>>>> 326af00b
     SECTOR_MODEL = "sector_model"
     HISTORICAL = "historical"
     BENCHMARK = "benchmark"
