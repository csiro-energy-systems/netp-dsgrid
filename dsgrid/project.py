--- conflicted
+++ resolved
@@ -28,7 +28,6 @@
     @classmethod
     def load(cls, project_id, registry_path=None, version=None, offline_mode=False):
         """Load a project from the registry.
-
         Parameters
         ----------
         project_id : str
@@ -37,7 +36,6 @@
             Use the latest if not specified.
         offline_mode : bool
             If True, don't sync with remote registry
-
         """
         registry_path = get_registry_path(registry_path=registry_path)
         manager = RegistryManager.load(registry_path, offline_mode=offline_mode)
@@ -45,16 +43,6 @@
         project_manager = manager.project_manager
         config = project_manager.get_by_id(project_id, version=version)
 
-<<<<<<< HEAD
-=======
-        print(registry_path)
-        project_dimension_store = DimensionStore.load(
-            itertools.chain(
-                config.base_dimensions.values(), config.supplemental_dimensions.values()
-            ),
-        )
-        dataset_dim_stores = {}
->>>>>>> 0fb8f2cd
         dataset_configs = {}
         for dataset_id in config.list_registered_dataset_ids():
             dataset_config = dataset_manager.get_by_id(dataset_id)
