--- conflicted
+++ resolved
@@ -131,15 +131,10 @@
 def remove_project(ctx, project_id):
     """Remove a project from the dsgrid repository."""
     registry_path = ctx.parent.parent.params["path"]
-<<<<<<< HEAD
-    manager = RegistryManager.load(registry_path).project_manager
+    offline_mode = ctx.parent.parent.params["offline"]
+    dry_run_mode = ctx.parent.parent.params["dry_run"]
+    manager = RegistryManager.load(registry_path, offline_mode, dry_run_mode).project_manager
     manager.remove(project_id)
-=======
-    offline_mode = ctx.parent.parent.params["offline"]
-    dry_run_mode = ctx.parent.parent.params["dry_run"]
-    manager = RegistryManager.load(registry_path, offline_mode, dry_run_mode)
-    manager.remove_project(project_id)
->>>>>>> 3517d73c
 
 
 @click.command(name="register")
@@ -154,8 +149,9 @@
 def register_project(ctx, project_config_file, log_message):
     """Register a new project with the dsgrid repository."""
     registry_path = ctx.parent.parent.params["path"]
-<<<<<<< HEAD
-    manager = RegistryManager.load(registry_path).project_manager
+    offline_mode = ctx.parent.parent.params["offline"]
+    dry_run_mode = ctx.parent.parent.params["dry_run"]
+    manager = RegistryManager.load(registry_path, offline_mode, dry_run_mode)
     submitter = getpass.getuser()
     manager.register(project_config_file, submitter, log_message)
 
@@ -195,11 +191,6 @@
     """Submit a dataset to a dsgrid project."""
     registry_path = ctx.parent.parent.params["path"]
     manager = RegistryManager.load(registry_path).project_manager
-=======
-    offline_mode = ctx.parent.parent.params["offline"]
-    dry_run_mode = ctx.parent.parent.params["dry_run"]
-    manager = RegistryManager.load(registry_path, offline_mode, dry_run_mode)
->>>>>>> 3517d73c
     submitter = getpass.getuser()
     manager.submit_dataset(project_id, dataset_id, dimension_mapping_files, submitter, log_message)
 
@@ -275,13 +266,9 @@
 def update_project(ctx, project_config_file, log_message, update_type):
     """Update an existing project registry."""
     registry_path = ctx.parent.parent.params["path"]
-<<<<<<< HEAD
-    manager = RegistryManager.load(registry_path).project_manager
-=======
-    offline_mode = ctx.parent.parent.params["offline"]
-    dry_run_mode = ctx.parent.parent.params["dry_run"]
-    manager = RegistryManager.load(registry_path, offline_mode, dry_run_mode)
->>>>>>> 3517d73c
+    offline_mode = ctx.parent.parent.params["offline"]
+    dry_run_mode = ctx.parent.parent.params["dry_run"]
+    manager = RegistryManager.load(registry_path, offline_mode, dry_run_mode).project_manager
     submitter = getpass.getuser()
     manager.update(project_config_file, submitter, update_type, log_message)
 
@@ -298,13 +285,9 @@
 def register_dataset(ctx, dataset_config_file, log_message):
     """Register a new dataset with the dsgrid repository."""
     registry_path = ctx.parent.parent.params["path"]
-<<<<<<< HEAD
-    manager = RegistryManager.load(registry_path).dataset_manager
-=======
-    offline_mode = ctx.parent.parent.params["offline"]
-    dry_run_mode = ctx.parent.parent.params["dry_run"]
-    manager = RegistryManager.load(registry_path, offline_mode, dry_run_mode)
->>>>>>> 3517d73c
+    offline_mode = ctx.parent.parent.params["offline"]
+    dry_run_mode = ctx.parent.parent.params["dry_run"]
+    manager = RegistryManager.load(registry_path, offline_mode, dry_run_mode).dataset_manager
     submitter = getpass.getuser()
     manager.register(dataset_config_file, submitter, log_message)
 
