"""Manages a dsgrid registry."""

# TODO: need to support a dataset registry CLI seperate from submit-dataset

import getpass
import logging

import click

from dsgrid.common import S3_REGISTRY, LOCAL_REGISTRY
from dsgrid.loggers import setup_logging
from dsgrid.registry.common import VersionUpdateType
from dsgrid.filesytem import aws
from dsgrid.registry.common import REGISTRY_LOG_FILE
from dsgrid.registry.registry_manager import RegistryManager


logger = logging.getLogger(__name__)


@click.group()
@click.option(
    "--path",
    default=LOCAL_REGISTRY,
    show_default=True,
    envvar="DSGRID_REGISTRY_PATH",
    help="path to dsgrid registry. Override with the environment variable DSGRID_REGISTRY_PATH",
)
@click.pass_context
def registry(ctx, path):
    """Manage a registry."""
    # We want to keep a log of items that have been registered on the
    # current system. But we probably don't want this to grow forever.
    # Consider truncating or rotating.
    setup_logging("dsgrid", REGISTRY_LOG_FILE, mode="a")


@click.command()
@click.argument("registry_path")
def create(registry_path):
    """Create a new registry."""
    RegistryManager.create(registry_path)


@click.command(name="list")
@click.pass_context
# TODO: options for only projects or datasets
def list_(ctx):
    """List the contents of a registry."""
    registry_path = ctx.parent.params["path"]
    manager = RegistryManager.load(registry_path)
    print(f"Registry: {registry_path}")
    print("Projects:")
    for project in manager.list_projects():
        print(f"  - {project}")
    print("\nDatasets:")
    for dataset in manager.list_datasets():
        print(f"  - {dataset}")
    print("\nDimensions:")
    manager.dimension_manager.show()
    manager.dimension_mapping_manager.show()


@click.group()
@click.pass_context
def projects(ctx):
    """Project subcommands"""


@click.group()
@click.pass_context
def datasets(ctx):
    """Dataset subcommands"""


@click.group()
@click.pass_context
def dimensions(ctx):
    """Dimension subcommands"""


@click.group()
@click.pass_context
def dimension_mappings(ctx):
    """Dimension mapping subcommands"""


@click.command(name="list")
@click.pass_context
def list_dimensions(ctx):
    """List the registered dimensions."""
    registry_path = ctx.parent.parent.params["path"]
    manager = RegistryManager.load(registry_path).dimension_manager
    manager.show()


@click.command(name="list")
@click.pass_context
def list_dimension_mappings(ctx):
    """List the registered dimension mappings."""
    registry_path = ctx.parent.parent.params["path"]
    manager = RegistryManager.load(registry_path).dimension_mapping_manager
    manager.show()


@click.command(name="remove")
@click.argument("project-id")
@click.pass_context
def remove_project(ctx, project_id):
    """Remove a project from the dsgrid repository."""
    registry_path = ctx.parent.parent.params["path"]
    manager = RegistryManager.load(registry_path)
    manager.remove_project(project_id)


@click.command(name="register")
@click.argument("project-config-file")
@click.option(
    "-l",
    "--log-message",
<<<<<<< HEAD
    default="Initial submission",  # TODO: prevent dup "initial submissions" logs
    show_default=True,
=======
    required=True,
>>>>>>> a3a1177f
    help="reason for submission",
)
@click.pass_context
def register_project(ctx, project_config_file, log_message):
    """Register a new project with the dsgrid repository."""
    registry_path = ctx.parent.parent.params["path"]
    manager = RegistryManager.load(registry_path)
    submitter = getpass.getuser()
    manager.register_project(project_config_file, submitter, log_message)


@click.command(name="register")
@click.argument("dimension-config-file")
@click.option(
    "-l",
    "--log-message",
    required=True,
    help="reason for submission",
)
@click.pass_context
def register_dimensions(ctx, dimension_config_file, log_message):
    """Register new dimensions with the dsgrid repository."""
    registry_path = ctx.parent.parent.params["path"]
    manager = RegistryManager.load(registry_path).dimension_manager
    submitter = getpass.getuser()
    manager.register(dimension_config_file, submitter, log_message)


@click.command(name="register")
@click.argument("dimension-mapping-config-file")
@click.option(
    "--force",
    default=False,
    is_flag=True,
    show_default=True,
    help="Register the dimension mappings even if there are duplicates",
)
@click.option(
    "-l",
    "--log-message",
    required=True,
    help="reason for submission",
)
@click.pass_context
def register_dimension_mappings(ctx, dimension_mapping_config_file, log_message, force):
    """Register new dimension mappings with the dsgrid repository."""
    registry_path = ctx.parent.parent.params["path"]
    submitter = getpass.getuser()
    mgr = RegistryManager.load(registry_path).dimension_mapping_manager
    mgr.register(dimension_mapping_config_file, submitter, log_message, force=force)


@click.command(name="update")
@click.argument("project-config-file")
@click.option(
    "-l",
    "--log-message",
    required=True,
    type=str,
    help="reason for submission",
)
@click.option(
    "-t",
    "--update-type",
    required=True,
    type=click.Choice([x.value for x in VersionUpdateType]),
    callback=lambda ctx, x: VersionUpdateType(x),
)
@click.pass_context
def update_project(ctx, project_config_file, log_message, update_type):
    """Update an existing project registry."""
    registry_path = ctx.parent.parent.params["path"]
    manager = RegistryManager.load(registry_path)
    submitter = getpass.getuser()
    manager.update_project(project_config_file, submitter, update_type, log_message)


@click.command()
@click.argument("dataset-config-file")
@click.option(
    "-p",
    "--project-id",
    required=True,
    type=str,
    help="project identifier",
)
@click.option(
    "-m",
    "--dimension-mapping-files",
    type=click.Path(exists=True),
    multiple=True,
    show_default=True,
    help="dimension mapping file(s)",
)
@click.option(
    "-l",
    "--log-message",
    required=True,
    type=str,
    help="reason for submission",
)
@click.pass_context
def submit(ctx, dataset_config_file, project_id, dimension_mapping_files, log_message):
    """Submit a new dataset to a dsgrid project."""
    registry_path = ctx.parent.parent.params["path"]
    manager = RegistryManager.load(registry_path)
    submitter = getpass.getuser()
    manager.submit_dataset(
        dataset_config_file, project_id, dimension_mapping_files, submitter, log_message
    )


# TODO: When resubmitting an existing dataset to a project, is that a new command or an extension
# of submit_dataset?
# TODO: update_dataset


@click.command(name="remove")
@click.argument("dataset-id")
@click.pass_context
def remove_dataset(ctx, dataset_id):
    """Remove a dataset from the dsgrid repository."""
    registry_path = ctx.parent.parent.params["path"]
    manager = RegistryManager.load(registry_path)
    manager.remove_dataset(dataset_id)


@click.command()
@click.pass_context
def sync(ctx):
    """Sync the official dsgrid registry to the local system."""
    registry_path = ctx.parent.params["path"]
    aws.sync(S3_REGISTRY, registry_path)


projects.add_command(register_project)
projects.add_command(remove_project)
projects.add_command(update_project)

datasets.add_command(submit)
datasets.add_command(remove_dataset)

dimensions.add_command(register_dimensions)
dimensions.add_command(list_dimensions)

dimension_mappings.add_command(register_dimension_mappings)
dimension_mappings.add_command(list_dimension_mappings)

registry.add_command(create)
registry.add_command(list_)
registry.add_command(projects)
registry.add_command(datasets)
registry.add_command(dimensions)
registry.add_command(dimension_mappings)
registry.add_command(sync)<|MERGE_RESOLUTION|>--- conflicted
+++ resolved
@@ -1,13 +1,14 @@
 """Manages a dsgrid registry."""
 
 # TODO: need to support a dataset registry CLI seperate from submit-dataset
+# TODO: Do we want to support dry-run mode for write only? and offline mode for read-only?
 
 import getpass
 import logging
 
 import click
 
-from dsgrid.common import S3_REGISTRY, LOCAL_REGISTRY
+from dsgrid.common import REMOTE_REGISTRY, LOCAL_REGISTRY
 from dsgrid.loggers import setup_logging
 from dsgrid.registry.common import VersionUpdateType
 from dsgrid.filesytem import aws
@@ -26,12 +27,27 @@
     envvar="DSGRID_REGISTRY_PATH",
     help="path to dsgrid registry. Override with the environment variable DSGRID_REGISTRY_PATH",
 )
-@click.pass_context
-def registry(ctx, path):
+@click.option(
+    "--offline",
+    "-o",
+    is_flag=True,
+    help="run in registry commands in offline mode. WARNING: any commands you perform in offline "
+    "mode run the risk of being out-of-sync with the latest dsgrid registry, and any write "
+    "commands will not be officially synced with the remote registry",
+)
+@click.option(
+    "-d",
+    "--dry-run",
+    is_flag=True,
+    help="run registry commands in dry-run mode without writing to the local or remote registry",
+)
+@click.pass_context
+def registry(ctx, path, offline, dry_run):
     """Manage a registry."""
     # We want to keep a log of items that have been registered on the
     # current system. But we probably don't want this to grow forever.
     # Consider truncating or rotating.
+    # TODO: pass in offline and dryrun arguments into logs
     setup_logging("dsgrid", REGISTRY_LOG_FILE, mode="a")
 
 
@@ -39,16 +55,33 @@
 @click.argument("registry_path")
 def create(registry_path):
     """Create a new registry."""
+    # TODO: is this in offline mode only?
     RegistryManager.create(registry_path)
 
 
+# TODO: Support registry file reads without syncing using something like sfs3
 @click.command(name="list")
+@click.option(
+    "--offline",
+    "-o",
+    is_flag=True,
+    help="run in registry commands in offline mode. WARNING: any commands you perform in offline "
+    "mode run the risk of being out-of-sync with the latest dsgrid registry, and any write "
+    "commands will not be officially synced with the remote registry",
+)
+@click.option(
+    "-d",
+    "--dry-run",
+    is_flag=True,
+    help="run registry commands in dry-run mode without writing to the local or remote registry",
+)
 @click.pass_context
 # TODO: options for only projects or datasets
-def list_(ctx):
+# TODO: can we run this in offline mode?
+def list_(ctx, offline, dry_run):
     """List the contents of a registry."""
     registry_path = ctx.parent.params["path"]
-    manager = RegistryManager.load(registry_path)
+    manager = RegistryManager.load(registry_path, offline, dry_run)
     print(f"Registry: {registry_path}")
     print("Projects:")
     for project in manager.list_projects():
@@ -86,30 +119,72 @@
 
 
 @click.command(name="list")
-@click.pass_context
-def list_dimensions(ctx):
+@click.option(
+    "--offline",
+    "-o",
+    is_flag=True,
+    help="run in registry commands in offline mode. WARNING: any commands you perform in offline"
+    "mode run the risk of being out-of-sync with the latest dsgrid registry, and any write"
+    "commands will not be officially synced with the remote registry",
+)
+@click.option(
+    "-d",
+    "--dry-run",
+    is_flag=True,
+    help="run registry commands in dry-run mode without writing to the local or remote registry",
+)
+@click.pass_context
+def list_dimensions(ctx, offline, dry_run):
     """List the registered dimensions."""
     registry_path = ctx.parent.parent.params["path"]
-    manager = RegistryManager.load(registry_path).dimension_manager
+    manager = RegistryManager.load(registry_path, offline, dry_run).dimension_manager
     manager.show()
 
 
 @click.command(name="list")
-@click.pass_context
-def list_dimension_mappings(ctx):
+@click.option(
+    "--offline",
+    "-o",
+    is_flag=True,
+    help="run in registry commands in offline mode. WARNING: any commands you perform in offline "
+    "mode run the risk of being out-of-sync with the latest dsgrid registry, and any write "
+    "commands will not be officially synced with the remote registry",
+)
+@click.option(
+    "-d",
+    "--dry-run",
+    is_flag=True,
+    help="run registry commands in dry-run mode without writing to the local or remote registry",
+)
+@click.pass_context
+def list_dimension_mappings(ctx, offline, dry_run):
     """List the registered dimension mappings."""
     registry_path = ctx.parent.parent.params["path"]
-    manager = RegistryManager.load(registry_path).dimension_mapping_manager
+    manager = RegistryManager.load(registry_path, offline, dry_run).dimension_mapping_manager
     manager.show()
 
 
 @click.command(name="remove")
 @click.argument("project-id")
-@click.pass_context
-def remove_project(ctx, project_id):
+@click.option(
+    "--offline",
+    "-o",
+    is_flag=True,
+    help="run in registry commands in offline mode. WARNING: any commands you perform in offline "
+    "mode run the risk of being out-of-sync with the latest dsgrid registry, and any write "
+    "commands will not be officially synced with the remote registry",
+)
+@click.option(
+    "-d",
+    "--dry-run",
+    is_flag=True,
+    help="run registry commands in dry-run mode without writing to the local or remote registry",
+)
+@click.pass_context
+def remove_project(ctx, project_id, offline, dry_run):
     """Remove a project from the dsgrid repository."""
     registry_path = ctx.parent.parent.params["path"]
-    manager = RegistryManager.load(registry_path)
+    manager = RegistryManager.load(registry_path, offline, dry_run)
     manager.remove_project(project_id)
 
 
@@ -118,19 +193,28 @@
 @click.option(
     "-l",
     "--log-message",
-<<<<<<< HEAD
-    default="Initial submission",  # TODO: prevent dup "initial submissions" logs
-    show_default=True,
-=======
-    required=True,
->>>>>>> a3a1177f
+    required=True,
     help="reason for submission",
 )
-@click.pass_context
-def register_project(ctx, project_config_file, log_message):
+@click.option(
+    "--offline",
+    "-o",
+    is_flag=True,
+    help="run in registry commands in offline mode. WARNING: any commands you perform in offline"
+    "mode run the risk of being out-of-sync with the latest dsgrid registry, and any write "
+    "commands will not be officially synced with the remote registry",
+)
+@click.option(
+    "-d",
+    "--dry-run",
+    is_flag=True,
+    help="run registry commands in dry-run mode without writing to the local or remote registry",
+)
+@click.pass_context
+def register_project(ctx, project_config_file, log_message, offline, dry_run):
     """Register a new project with the dsgrid repository."""
     registry_path = ctx.parent.parent.params["path"]
-    manager = RegistryManager.load(registry_path)
+    manager = RegistryManager.load(registry_path, offline, dry_run)
     submitter = getpass.getuser()
     manager.register_project(project_config_file, submitter, log_message)
 
@@ -143,11 +227,25 @@
     required=True,
     help="reason for submission",
 )
-@click.pass_context
-def register_dimensions(ctx, dimension_config_file, log_message):
+@click.option(
+    "--offline",
+    "-o",
+    is_flag=True,
+    help="run in registry commands in offline mode. WARNING: any commands you perform in offline "
+    "mode run the risk of being out-of-sync with the latest dsgrid registry, and any write "
+    "commands will not be officially synced with the remote registry",
+)
+@click.option(
+    "-d",
+    "--dry-run",
+    is_flag=True,
+    help="run registry commands in dry-run mode without writing to the local or remote registry",
+)
+@click.pass_context
+def register_dimensions(ctx, dimension_config_file, log_message, offline, dry_run):
     """Register new dimensions with the dsgrid repository."""
     registry_path = ctx.parent.parent.params["path"]
-    manager = RegistryManager.load(registry_path).dimension_manager
+    manager = RegistryManager.load(registry_path, offline, dry_run).dimension_manager
     submitter = getpass.getuser()
     manager.register(dimension_config_file, submitter, log_message)
 
@@ -155,6 +253,7 @@
 @click.command(name="register")
 @click.argument("dimension-mapping-config-file")
 @click.option(
+    # TODO: Why do we want this?
     "--force",
     default=False,
     is_flag=True,
@@ -167,13 +266,29 @@
     required=True,
     help="reason for submission",
 )
-@click.pass_context
-def register_dimension_mappings(ctx, dimension_mapping_config_file, log_message, force):
+@click.option(
+    "--offline",
+    "-o",
+    is_flag=True,
+    help="run in registry commands in offline mode. WARNING: any commands you perform in offline "
+    "mode run the risk of being out-of-sync with the latest dsgrid registry, and any write "
+    "commands will not be officially synced with the remote registry",
+)
+@click.option(
+    "-d",
+    "--dry-run",
+    is_flag=True,
+    help="run registry commands in dry-run mode without writing to the local or remote registry",
+)
+@click.pass_context
+def register_dimension_mappings(
+    ctx, dimension_mapping_config_file, log_message, force, offline, dry_run
+):
     """Register new dimension mappings with the dsgrid repository."""
     registry_path = ctx.parent.parent.params["path"]
     submitter = getpass.getuser()
-    mgr = RegistryManager.load(registry_path).dimension_mapping_manager
-    mgr.register(dimension_mapping_config_file, submitter, log_message, force=force)
+    manager = RegistryManager.load(registry_path, offline, dry_run).dimension_mapping_manager
+    manager.register(dimension_mapping_config_file, submitter, log_message, force=force)
 
 
 @click.command(name="update")
@@ -192,11 +307,25 @@
     type=click.Choice([x.value for x in VersionUpdateType]),
     callback=lambda ctx, x: VersionUpdateType(x),
 )
-@click.pass_context
-def update_project(ctx, project_config_file, log_message, update_type):
+@click.option(
+    "--offline",
+    "-o",
+    is_flag=True,
+    help="run in registry commands in offline mode. WARNING: any commands you perform in offline "
+    "mode run the risk of being out-of-sync with the latest dsgrid registry, and any write "
+    "commands will not be officially synced with the remote registry",
+)
+@click.option(
+    "-d",
+    "--dry-run",
+    is_flag=True,
+    help="run registry commands in dry-run mode without writing to the local or remote registry",
+)
+@click.pass_context
+def update_project(ctx, project_config_file, log_message, update_type, offline, dry_run):
     """Update an existing project registry."""
     registry_path = ctx.parent.parent.params["path"]
-    manager = RegistryManager.load(registry_path)
+    manager = RegistryManager.load(registry_path, offline, dry_run)
     submitter = getpass.getuser()
     manager.update_project(project_config_file, submitter, update_type, log_message)
 
@@ -225,11 +354,27 @@
     type=str,
     help="reason for submission",
 )
-@click.pass_context
-def submit(ctx, dataset_config_file, project_id, dimension_mapping_files, log_message):
+@click.option(
+    "--offline",
+    "-o",
+    is_flag=True,
+    help="run in registry commands in offline mode. WARNING: any commands you perform in offline "
+    "mode run the risk of being out-of-sync with the latest dsgrid registry, and any write "
+    "commands will not be officially synced with the remote registry",
+)
+@click.option(
+    "-d",
+    "--dry-run",
+    is_flag=True,
+    help="run registry commands in dry-run mode without writing to the local or remote registry",
+)
+@click.pass_context
+def submit(
+    ctx, dataset_config_file, project_id, dimension_mapping_files, log_message, offline, dry_run
+):
     """Submit a new dataset to a dsgrid project."""
     registry_path = ctx.parent.parent.params["path"]
-    manager = RegistryManager.load(registry_path)
+    manager = RegistryManager.load(registry_path, offline, dry_run)
     submitter = getpass.getuser()
     manager.submit_dataset(
         dataset_config_file, project_id, dimension_mapping_files, submitter, log_message
@@ -243,20 +388,35 @@
 
 @click.command(name="remove")
 @click.argument("dataset-id")
-@click.pass_context
-def remove_dataset(ctx, dataset_id):
+@click.option(
+    "--offline",
+    "-o",
+    is_flag=True,
+    help="run in registry commands in offline mode. WARNING: any commands you perform in offline "
+    "mode run the risk of being out-of-sync with the latest dsgrid registry, and any write "
+    "commands will not be officially synced with the remote registry",
+)
+@click.option(
+    "-d",
+    "--dry-run",
+    is_flag=True,
+    help="run registry commands in dry-run mode without writing to the local or remote registry",
+)
+@click.pass_context
+def remove_dataset(ctx, dataset_id, offline, dry_run):
     """Remove a dataset from the dsgrid repository."""
     registry_path = ctx.parent.parent.params["path"]
-    manager = RegistryManager.load(registry_path)
+    manager = RegistryManager.load(registry_path, offline, dry_run)
     manager.remove_dataset(dataset_id)
 
 
 @click.command()
 @click.pass_context
+# TODO is this a sync pull command?
 def sync(ctx):
     """Sync the official dsgrid registry to the local system."""
     registry_path = ctx.parent.params["path"]
-    aws.sync(S3_REGISTRY, registry_path)
+    aws.sync(REMOTE_REGISTRY, registry_path)
 
 
 projects.add_command(register_project)
