--- conflicted
+++ resolved
@@ -9,12 +9,7 @@
 from dsgrid.config.dimension_mapping_config import DimensionMappingConfig
 from dsgrid.exceptions import DSGValueNotRegistered, DSGDuplicateValueRegistered
 from dsgrid.data_models import serialize_model
-from dsgrid.registry.common import (
-    ConfigKey,
-    make_initial_config_registration,
-    log_dry_run_mode_prefix,
-    log_offline_mode_prefix,
-)
+from dsgrid.registry.common import ConfigKey, make_initial_config_registration, ConfigKey
 from dsgrid.utils.files import dump_data
 from .dimension_mapping_registry import DimensionMappingRegistry
 from .registry_base import RegistryBaseModel
@@ -27,8 +22,8 @@
 class DimensionMappingRegistryManager(RegistryManagerBase):
     """Manages registered dimension mappings."""
 
-    def __init__(self, path, fs_interface, cloud_interface, offline_mode, dry_run_mode):
-        super().__init__(path, fs_interface, cloud_interface, offline_mode, dry_run_mode)
+    def __init__(self, path, fs_interface):
+        super().__init__(path, fs_interface)
         self._mappings = {}  # ConfigKey to DimensionMappingModel
 
     @staticmethod
@@ -65,20 +60,9 @@
                 duplicates.append((mapping.mapping_id, hashes[mapping.file_hash]))
 
         if duplicates:
-<<<<<<< HEAD
             for dup in duplicates:
                 logger.error("%s duplicates existing mapping ID %s", dup[0], dup[1])
             if not warn_only:
-=======
-            if warn_only:
-                logger.warning("Dimension mapping records are duplicated: %s", duplicates)
-            else:
-                # TODO: we need to list which ones are duplicates of which dimension records.
-                #   Currently the error spits out the dimension record with the UUID but the
-                #   user has no idea what that actually means. The error would be more helpful
-                #   it it said dimension something like "there are 7 duplicate dimensions"
-                #   record with ID "counties.us-county-census2010"
->>>>>>> 3517d73c
                 raise DSGDuplicateValueRegistered(
                     f"duplicate dimension mapping records: {duplicates}"
                 )
@@ -132,35 +116,18 @@
         dest_config_filename = "dimension_mapping" + os.path.splitext(config_file)[1]
         config_dir = Path(os.path.dirname(config_file))
 
-        if self._dry_run_mode:
-            logger.info(
-                "%s%s dimension mapping(s) validated for registration with " "version=%s",
-                log_dry_run_mode_prefix(self._dry_run_mode),
-                len(config.model.mappings),
-                registration.version,
-            )
-            return None
-
         for mapping in config.model.mappings:
             registry_model = RegistryBaseModel(
                 version=registration.version,
                 description=mapping.description.strip(),
                 registration_history=[registration],
             )
-
             dest_dir = self._path / mapping.mapping_id / str(registration.version)
             self._fs_intf.mkdir(dest_dir)
 
-<<<<<<< HEAD
             registry_file = Path(os.path.dirname(dest_dir)) / REGISTRY_FILENAME
             data = serialize_model(registry_model)
-            # TODO: if we want to update AWS directly, this needs to change.
             dump_data(data, registry_file)
-=======
-            filename = Path(os.path.dirname(dest_dir)) / REGISTRY_FILENAME
-            data = serialize_model(registry_config)
-            dump_data(data, filename)
->>>>>>> 3517d73c
 
             # Leading directories from the original are not relevant in the registry.
             dest_record_file = dest_dir / os.path.basename(mapping.filename)
@@ -172,23 +139,19 @@
             # able to find the path.
             model_data["file"] = os.path.basename(mapping.filename)
             dump_data(model_data, dest_dir / dest_config_filename)
-<<<<<<< HEAD
             logger.info(
                 "Registered dimension mapping id=%s version=%s",
                 mapping.mapping_id,
                 registration.version,
             )
             self._update_registry_cache(mapping.mapping_id, registry_model)
-=======
 
         if not self._offline_mode:
             DimensionMappingRegistry.sync_push(self._path)
->>>>>>> 3517d73c
 
         logger.info(
-            "%sRegistered dimension mapping id=%s version=%s",
-            log_offline_mode_prefix(self._offline_mode),
-            mapping.mapping_id,
+            "Registered %s dimension mapping(s) with version=%s",
+            len(config.model.mappings),
             registration.version,
         )
 
