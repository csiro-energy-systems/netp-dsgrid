--- conflicted
+++ resolved
@@ -13,16 +13,14 @@
     DATASET_FILENAME,
     DIMENSIONS_FILENAME,
     LOCAL_REGISTRY,
-    S3_REGISTRY,
-    AWS_PROFILE_NAME,
+    REMOTE_REGISTRY,
 )
 from dsgrid.data_models import serialize_model
 from dsgrid.config.dimension_mapping_base import DimensionMappingReferenceListModel
 from dsgrid.config.dataset_config import DatasetConfig
 from dsgrid.config.project_config import ProjectConfig
-from dsgrid.config.dimension_config import DimensionConfig
 from dsgrid.exceptions import DSGValueNotRegistered, DSGDuplicateValueRegistered
-from dsgrid.filesytem.aws import AwsS3Bucket
+from dsgrid.filesytem.cloud_filesystem import CloudFilesystemInterface
 from dsgrid.filesytem.factory import make_filesystem_interface
 from dsgrid.filesytem.local_filesystem import LocalFilesystem
 from .common import (
@@ -32,8 +30,6 @@
     VersionUpdateType,
     ConfigRegistrationModel,
     ConfigKey,
-    make_initial_config_registration,
-    make_registry_id,
 )
 from .dimension_mapping_registry import DimensionMappingRegistry
 from .dimension_mapping_registry_manager import DimensionMappingRegistryManager
@@ -45,11 +41,8 @@
     ProjectRegistryModel,
     ProjectDatasetRegistryModel,
 )
-from .registry_base import RegistryBaseModel
-from .registry_manager_base import RegistryManagerBase
 from dsgrid.utils.files import dump_data, load_data
-from dsgrid.filesytem.aws import sync
-
+from dsgrid.config.dimensions import DimensionType
 
 logger = logging.getLogger(__name__)
 
@@ -57,45 +50,63 @@
 class RegistryManager:
     """Manages registration of all projects and datasets.
 
-    Whichever module loads this class will sync the official registry to the local
-    system and run from there. This uses a FilesystemInterface object to allow
-    remote operations as well.
+    Whichever module loads this class will sync the official registry to the local system and run
+    from there. This uses a FilesystemInterface object to allow remote operations as well.
 
     """
 
-    def __init__(self, path, fs_interface):
-        if isinstance(fs_interface, AwsS3Bucket):
-            self._path = fs_interface.path
-        else:
-            assert isinstance(fs_interface, LocalFilesystem)
-            self._path = path
+    # TODO: how are we supporting offline mode?
+
+    def __init__(self, path, fs_interface, cloud_interface, offline_mode, dryrun_mode):
+        # if isinstance(fs_interface, S3Filesystem):
+        #     self._path = fs_interface.path
+        # else:
+        assert isinstance(fs_interface, LocalFilesystem)
+        if cloud_interface is not None:
+            assert isinstance(cloud_interface, CloudFilesystemInterface)
+            self._remote_path = cloud_interface.path
+        self._path = path
 
         self._fs_intf = fs_interface
+        self._cld_intf = cloud_interface
+        self._offline_mode = offline_mode
+        self._dryrun_mode = dryrun_mode
         self._projects = {}  # (project_id, version) to ProjectConfig. Loaded on demand.
         self._project_registries = {}  # project_id to ProjectRegistry. Loaded on demand.
         self._datasets = {}  # dataset_id to DatasetConfig. Loaded on demand.
         self._dataset_registries = {}  # dataset_id to DatasetRegistry. Loaded on demand.
         self._dimension_mgr = DimensionRegistryManager.load(
-            Path(path) / DimensionRegistry.registry_path(), fs_interface
+            Path(path) / DimensionRegistry.registry_path(),
+            fs_interface,
+            cloud_interface,
+            offline_mode,
+            dryrun_mode,
         )
         self._dimension_mapping_dimension_mgr = DimensionMappingRegistryManager.load(
-            Path(path) / DimensionMappingRegistry.registry_path(), fs_interface
+            Path(path) / DimensionMappingRegistry.registry_path(),
+            fs_interface,
+            cloud_interface,
+            offline_mode,
+            dryrun_mode,
         )
 
         project_ids = self._fs_intf.listdir(
             self._path / ProjectRegistry.registry_path(),
             directories_only=True,
             exclude_hidden=True,
+            recursive=False,
         )
         dataset_ids = self._fs_intf.listdir(
             self._path / DatasetRegistry.registry_path(),
             directories_only=True,
             exclude_hidden=True,
+            recursive=False,
         )
         self._project_ids = set(project_ids)
         self._dataset_ids = set(dataset_ids)
 
     @classmethod
+    # TODO: Is this method needed?
     def create(cls, path):
         """Creates a new RegistryManager at the given path.
 
@@ -108,18 +119,20 @@
         RegistryManager
 
         """
-        # TODO S3
-        if str(path).startswith("s3"):
-            raise Exception(f"s3 is not currently supported: {path}")
-
         fs_interface = make_filesystem_interface(path)
+        path = Path(path)
         fs_interface.mkdir(path)
+        fs_interface.mkdir(path / "data")  # TODO: replace with DataRegistry.registry_path()
         fs_interface.mkdir(path / DatasetRegistry.registry_path())
         fs_interface.mkdir(path / ProjectRegistry.registry_path())
         fs_interface.mkdir(path / DimensionRegistry.registry_path())
         fs_interface.mkdir(path / DimensionMappingRegistry.registry_path())
+        for dim_type in DimensionType:
+            for dir_name in (path / DimensionRegistry.registry_path() / dim_type.value,):
+                if not fs_interface.exists(str(dir_name)):
+                    fs_interface.mkdir(dir_name)
         logger.info("Created registry at %s", path)
-        return cls(path, fs_interface)
+        return cls(path, fs_interface, None, None, None)  # TODO: this needs a cloud interface
 
     @property
     def dimension_mapping_manager(self):
@@ -130,41 +143,61 @@
         return self._dimension_mgr
 
     @classmethod
-    def load(cls, path):
-        """Loads a registry from the given path.
+    def load(cls, path, offline_mode=False, dryrun_mode=False):
+        """Loads a local registry from a given path and loads the remote registry if offline_mode
+         is False. If offline_mode is False, load() also syncs the local registry with the remote
+         registry.
 
         Parameters
         ----------
         path : str
+            Local registry path
+        offline_mode : bool
+            Load registry in offline mode; default is False
+        dryrun_mode : bool
+            Test registry operations in dry-run "test" mode (i.e., do not commit changes to remote)
 
         Returns
         -------
         RegistryManager
 
         """
-        sync(S3_REGISTRY, path)
-
-        # NOTE: @dtom since the path is always a local registry, this make_filesystem_interface(path) does not work as you intended
+
+        if offline_mode:
+            cloud_interface = None
+        else:
+            cloud_interface = make_filesystem_interface(REMOTE_REGISTRY)
+            cloud_interface.sync_pull(local_registry=path)
         fs_interface = make_filesystem_interface(path)
         path = Path(path)
         for dir_name in (
             path,
+            path / "data",  # TODO: replace with DataRegistry.registry_path() ?
             path / DatasetRegistry.registry_path(),
             path / ProjectRegistry.registry_path(),
             path / DimensionRegistry.registry_path(),
-<<<<<<< HEAD
-            path / AssociationTableRegistry.registry_path(),
-=======
             path / DimensionMappingRegistry.registry_path(),
->>>>>>> a3a1177f
         ):
             if not fs_interface.exists(str(dir_name)):
-                fs_interface.mkdir(
-                    dir_name
-                )  # FIXME: @dtom why not use the create() method instead?
-            # NOTE: @dtom we actually want to make these dirs if they do not exist, esp. for now since syncing doesn't sync empty folders
-
-        return cls(path, fs_interface)
+                fs_interface.mkdir(dir_name)
+        # NOTE: @dtom we actually want to make these dirs if they do not exist, esp. for now
+        # since syncing doesn't sync empty folders. Does this mean we should call create()?
+        # NOTE: if dimension type dirs do not exist, then we need to make them or else it fails.
+        # maybe we can find a better way around this.
+        for dim_type in DimensionType:
+            for dir_name in (path / DimensionRegistry.registry_path() / dim_type.value,):
+                if not fs_interface.exists(str(dir_name)):
+                    fs_interface.mkdir(dir_name)
+        logger.info(f"Loaded local registry at {path}")
+        return cls(path, fs_interface, cloud_interface, offline_mode, dryrun_mode)
+
+    @property
+    def log_offline_message(self):
+        if self._offline_mode:
+            msg = "* OFFLINE MODE * | "
+        else:
+            msg = ""
+        return msg
 
     def list_datasets(self):
         """Return the datasets in the registry.
@@ -319,215 +352,6 @@
         logger.info("Loaded ProjectRegistry for project_id=%s", project_id)
         return ProjectRegistry.load(filename)
 
-<<<<<<< HEAD
-    @staticmethod
-    def assign_dimension_id(data: dict):
-        """Assign dimension_id to each dimension from the dimension name. Enforce lowercase and replace spaces with dashes."""
-
-        # TODO: need regular expression check on name and/or limit number of chars in dim id
-        # TODO: currently a dimension record can not be registered again if it has the same name and is not indended to be an update
-        # NOTE: we may want to add back the UUID extension to the name, though mmooney does not think this is necessary if we enforce unique names
-        # TODO: currently there is no checking for unique dimension records. Potential solution: use hash() to check records on file and records to be submitted;
-        #   Can use this function to check whether a record exists and suggest the data_submitter
-        #   to use that record id if available
-        # NOTE: this has been implemented for association tables and we could use the
-        # same logic.
-
-        dim_data = data["dimensions"]
-        logger.info("Dimension record ID assignment:")
-        for item in dim_data:
-            logger.info(" - type: %s, name: %s", item["type"], item["name"])
-
-            item["id"] = item["name"].lower().replace(" ", "_")
-
-            logger.info("   id: %s", item["id"])
-
-    def _register_dimension_config(self, registry_type, config_file, submitter, config_data):
-        """
-        - It validates that the configuration meets all requirements.
-        - It files dimension records by dimension type in output registry folder.
-        """
-        # TODO: need better docstring here
-
-        config_dimensions = DimensionConfig.load(config_file).model.dimensions
-
-        config_dir = self._get_dimension_directory()
-
-        config_file_name = "dimension" + os.path.splitext(config_file)[1]
-
-        dim_data = config_data["dimensions"]
-        n_registered_dims = 0
-        for item in dim_data:
-
-            data_type_dir = config_dir / item["type"]
-
-            # get equiv. config dimension (needed for update and log_message)
-            for config_dim in config_dimensions:
-                if item["name"] == config_dim.name:
-                    break
-
-            # get log_message
-            item["log_message"] = config_dim.log_message
-
-            if config_dim.upgrade:
-                if not os.path.exists(data_type_dir):
-                    raise ValueError(
-                        f"""upgrade is set to true, however there is no dimension with name='{item["name"]}' in the registry"""
-                    )
-                # identify previous version
-                for f in os.listdir(data_type_dir):
-                    fname = f.split("__")[0]
-                    if fname == item["id"]:
-
-                        # FIXME: @dtom fix the version assignment bits
-                        versions = []
-                        log_msgs = []
-
-                        for f in os.listdir(data_type_dir):
-                            fname = f.split("__")[0]
-                            if fname == item["id"]:
-                                for ff in os.listdir(data_type_dir / f):
-                                    if (
-                                        ff != "registry.toml"
-                                    ):  # << FIXME should probably use the registry toml here
-                                        versions.append(ff)
-                                        print(load_data(data_type_dir / f / ff / "dimension.toml"))
-                                        log_msgs.append(
-                                            load_data(data_type_dir / f / ff / "dimension.toml")[
-                                                "log_message"
-                                            ]
-                                        )
-                                break
-                        current_verison = VersionInfo.parse(max(versions))
-                        # set new version - bump major only #FIXME
-                        version = current_verison.bump_major()
-
-                        # check that log message is different from previous version
-                        if item["log_message"] in log_msgs:
-                            raise ValueError(
-                                f"{item['name']} has a duplicate log message. When updating a dimension record, you must supply a log message that is different from previous versions."
-                            )
-
-            else:
-                # set version to 1.0.0
-                version = VersionInfo(major=1)  # FIXME
-
-                # check registry for exist dimension records with the same name
-                # NOTE: I would like to keep this logic, but then remove the UUID component and enforce unique names
-                if os.path.exists(data_type_dir):
-                    for f in os.listdir(data_type_dir):
-                        fname = f.split("__")[0]
-                        if fname == item["id"]:
-                            raise ValueError(
-                                f"Dimension record name='{item['name']}' already exists in the registry. If this is intendended to be a dimension update, please fix the dimension.toml file to set update=True and provide a log message that describes why this dimension is being updated and what makes it different from the previous version. If this is not indended to be an update to and existing record, please rename the dimension record with a unique and descriptive name that distinguishes this dimension record from similarly named dimensions in the registry."
-                            )
-                            break
-
-            # assign version for outputing to user log
-            item["version"] = f"{version.major}.{version.minor}.{version.patch}"
-
-            registration = ConfigRegistrationModel(
-                version=version,
-                submitter=submitter,
-                date=datetime.now(),
-                log_message=item["log_message"],
-            )
-
-            # Leading directories from the original are not relevant in the registry.
-            orig_file = item.get("file")
-            if orig_file is not None:
-                # Time dimensions do not have a record file.
-                # TODO: Should we add a record for time dimensions? This may be needed, esp. considering there will need to be a map for TEMPO 0-168 hours to the hours in a year.
-                item["file"] = os.path.basename(orig_file)
-
-            registry_config = RegistryBaseModel(
-                version=version,
-                description=item["description"].strip(),
-                registration_history=[registration],
-            )
-
-            data_dir = data_type_dir / item["id"] / str(version)
-            self._fs_intf.mkdir(data_type_dir)
-            self._fs_intf.mkdir(data_dir)
-
-            filename = Path(os.path.dirname(data_dir)) / REGISTRY_FILENAME
-            data = serialize_model(registry_config)
-
-            # export registry.toml to local registry path
-            dump_data(data, filename)
-
-            # export individual dimension_config.toml
-            dump_data(item, data_dir / config_file_name)
-
-            # export dimension record file
-            if orig_file is not None:
-                dimension_record = Path(os.path.dirname(config_file)) / orig_file
-                self._fs_intf.copy_file(
-                    dimension_record, data_dir / os.path.basename(item["file"])
-                )
-
-            n_registered_dims += 1
-
-        # register to s3
-        DimensionRegistry.sync_push(self._path)
-
-        logger.info(
-            "Registered %s %s(s) with version=%s", n_registered_dims, registry_type.value, version
-        )
-        return version
-
-    def _config_file_extend_name(self, config_file, name_extension):
-        """Add name extension to existing config_file"""
-        name_extension = str(name_extension).lower().replace(" ", "_")
-        return (
-            os.path.splitext(config_file)[0]
-            + "_"
-            + name_extension
-            + os.path.splitext(config_file)[1]
-        )
-
-    def register_dimension(self, config_file, submitter, log_message):
-        """Registers dimensions.
-
-        Parameters
-        ----------
-        config_file : str
-            Path to dimension config file
-        submitter : str
-            Submitter name
-        log_message : str
-
-        Raises
-        ------
-        ValueError
-            Raised if the config_file is invalid.
-
-        """
-        data = load_data(config_file)
-        self.assign_dimension_id(data)
-
-        # TODO: need a validator to see if the same dimension hasn't been
-        # uploaded already; simple check on name and file size or modified data should be sufficient
-
-        self._register_dimension_config(
-            # FIXME: @dtom we do not need to use the command line log_message anymore
-            RegistryType.DIMENSION,
-            config_file,
-            submitter,
-            data,
-        )
-
-        # save a record of dimensions registered to project dir
-        config_file_updated = self._config_file_extend_name(config_file, "with assigned id")
-        dump_data(data, config_file_updated)
-
-        logger.info(
-            "--> New config file containing the dimension ID assignment exported: %s",
-            config_file_updated,
-        )
-
-=======
->>>>>>> a3a1177f
     def register_project(self, config_file, submitter, log_message):
         """Registers a new project with DSGRID.
 
@@ -587,16 +411,30 @@
         # redundant. It needs to be in project.toml so that we can load older versions of a
         # project. It may be convenient to be in the registry.toml for quick searches but
         # should not be required.
-        self._fs_intf.mkdir(data_dir)
-        registry_filename = config_dir / REGISTRY_FILENAME
-        dump_data(serialize_model(registry_model), registry_filename)
-
-        config_filename = data_dir / ("project" + os.path.splitext(config_file)[1])
-        dump_data(serialize_model(config.model), config_filename)
-
-        ProjectRegistry.sync_push(self._path)
-
-        logger.info("Registered project %s with version=%s", config.model.project_id, version)
+        if not self._dryrun_mode:
+            self._fs_intf.mkdir(data_dir)
+            registry_filename = config_dir / REGISTRY_FILENAME
+            dump_data(serialize_model(registry_model), registry_filename)
+
+            config_filename = data_dir / ("project" + os.path.splitext(config_file)[1])
+            dump_data(serialize_model(config.model), config_filename)
+
+            # sync with remote registry
+            if not self._offline_mode:
+                ProjectRegistry.sync_push(self._path)
+            logger.info(
+                "%sRegistered project %s with version=%s",
+                self.log_offline_message,
+                config.model.project_id,
+                version,
+            )
+        else:
+            logger.info(
+                "* DRY-RUN MODE * | Project with version=%s validated for registration",
+                config.model.project_id,
+                version,
+            )
+
         return version
 
     def update_project(self, config_file, submitter, update_type, log_message):
@@ -662,7 +500,8 @@
 
         if project_registry.has_dataset(config.model.dataset_id, DatasetRegistryStatus.REGISTERED):
             raise DSGDuplicateValueRegistered(
-                f"dataset={config.model.dataset_id} has already been submitted to project={project_id}"
+                f"dataset={config.model.dataset_id} has already been submitted to "
+                "project={project_id}"
             )
 
         project_config = self.load_project_config(project_id, registry=project_registry)
@@ -698,30 +537,37 @@
         config_dir = self._get_dataset_directory(config.model.dataset_id)
         data_dir = config_dir / str(version)
 
-        self._fs_intf.mkdir(data_dir)
-        filename = config_dir / REGISTRY_FILENAME
-        data = serialize_model(registry_config)
-        config_filename = "dataset" + os.path.splitext(config_file)[1]
-        dump_data(data, filename)
-        self._fs_intf.copy_file(config_file, data_dir / config_filename)
-
-        logger.info(
-            "Registered dataset %s with version=%s in project %s",
-            config.model.dataset_id,
-            version,
-            project_id,
-        )
+        if not self._dryrun_mode:
+            self._fs_intf.mkdir(data_dir)
+            filename = config_dir / REGISTRY_FILENAME
+            data = serialize_model(registry_config)
+            config_filename = "dataset" + os.path.splitext(config_file)[1]
+            dump_data(data, filename)
+            self._fs_intf.copy_file(config_file, data_dir / config_filename)
+            if not self._offline_mode:
+                ProjectRegistry.sync_push(self._path)
+            logger.info(
+                "%sRegistered dataset %s with version=%s in project %s",
+                self.log_offline_message,
+                config.model.dataset_id,
+                version,
+                project_id,
+            )
 
         status = DatasetRegistryStatus.REGISTERED
         project_registry.set_dataset_status(config.model.dataset_id, status)
         filename = self._get_registry_filename(ProjectRegistry, project_id)
-        project_registry.serialize(filename)
+        if not self._dryrun_mode:
+            project_registry.serialize(filename)
 
         project_config.get_dataset(config.model.dataset_id).status = status
         project_file = self._get_project_config_file(
             project_config.model.project_id, project_registry.version
         )
-        dump_data(serialize_model(project_config.model), project_file)
+        if not self._dryrun_mode:
+            dump_data(serialize_model(project_config.model), project_file)
+            if not self._offline_mode:
+                ProjectRegistry.sync_push(self._path)  # TODO: two syncs in one function?
 
         self._dataset_ids.add(config.model.dataset_id)
 
@@ -779,11 +625,20 @@
         for project_registry in self._project_registries.values():
             if project_registry.has_dataset(dataset_id, DatasetRegistryStatus.REGISTERED):
                 project_registry.set_dataset_status(dataset_id, DatasetRegistryStatus.UNREGISTERED)
-                project_registry.serialize(
-                    self._get_registry_filename(ProjectRegistry, project_registry.project_id)
-                )
-
-        logger.info("Removed %s from the registry.", dataset_id)
+                if not self._dryrun_mode:
+                    project_registry.serialize(
+                        self._get_registry_filename(ProjectRegistry, project_registry.project_id)
+                    )
+        if not self._dryrun_mode:
+            if not self._offline_mode:
+                ProjectRegistry.sync_push(self._path)
+            logger.info("%sRemoved %s from the registry.", self.log_offline_message, dataset_id)
+        else:
+            logger.info(
+                "* DRY-RUN MODE * | Removal of dataset_id=%s from registry validated",
+                self.log_offline_message,
+                dataset_id,
+            )
 
     def _get_registry_filename(self, registry_class, config_id):
         return self._path / registry_class.registry_path() / config_id / REGISTRY_FILENAME
@@ -820,8 +675,8 @@
         self, config_id, registry_config, config_file, submitter, update_type, log_message
     ):
         # TODO: need to check that there are indeed changes to the config
-        # TODO: if a new version is created but is deleted in .dsgrid-registry, version number should be reset
-        #   accordingly, currently it does not.
+        # TODO: if a new version is created but is deleted in .dsgrid-registry,
+        #       version number should be reset
         # desired feature: undo a revision
 
         if isinstance(registry_config, DatasetRegistryModel):
@@ -856,25 +711,44 @@
         filename = self._get_registry_filename(registry_class, config_id)
         config_dir = self._get_project_directory(config_id)
         data_dir = config_dir / str(registry_config.version)
-        self._fs_intf.mkdir(data_dir)
-
-        if registry_type == RegistryType.DATASET:
-            config_file_name = "dataset"
-        elif registry_type == RegistryType.PROJECT:
-            config_file_name = "project"
-        config_file_name = config_file_name + os.path.splitext(config_file)[1]
-
-        dump_data(serialize_model(registry_config), filename)
-        self._fs_intf.copy_file(config_file, data_dir / config_file_name)
-        dimensions_dir = Path(os.path.dirname(config_file)) / "dimensions"
-        # copy new dimensions, to be removed with dimension id mapping
-        self._fs_intf.copy_tree(dimensions_dir, data_dir / "dimensions")
-        logger.info(
-            "Updated %s %s with version=%s",
-            registry_type.value,
-            config_id,
-            registry_config.version,
-        )
+
+        if not self._dryrun_mode:
+            self._fs_intf.mkdir(data_dir)
+
+            if registry_type == RegistryType.DATASET:
+                config_file_name = "dataset"
+            elif registry_type == RegistryType.PROJECT:
+                config_file_name = "project"
+            config_file_name = config_file_name + os.path.splitext(config_file)[1]
+
+            dump_data(serialize_model(registry_config), filename)
+            self._fs_intf.copy_file(config_file, data_dir / config_file_name)
+            dimensions_dir = Path(os.path.dirname(config_file)) / "dimensions"
+            # copy new dimensions, to be removed with dimension id mapping
+            self._fs_intf.copy_tree(dimensions_dir, data_dir / "dimensions")
+
+            # **************************
+            # TODO: Add SYNC HERE
+            # **************************
+            if not self._offline_mode:
+                if registry_type == RegistryType.DATASET:
+                    DatasetRegistry.sync_push(self._path)
+                elif registry_type == RegistryType.PROJECT:
+                    ProjectRegistry.sync_push(self._path)
+            logger.info(
+                "%sUpdated %s %s with version=%s",
+                self.log_offline_message,
+                registry_type.value,
+                config_id,
+                registry_config.version,
+            )
+        else:
+            logger.info(
+                "* DRY-RUN MODE * | Update validated for %s %s with version=%s",
+                registry_type.value,
+                config_id,
+                registry_config.version,
+            )
 
 
 def get_registry_path(registry_path=None):
@@ -888,13 +762,16 @@
     if registry_path is None:
         registry_path = LOCAL_REGISTRY
     if not os.path.exists(registry_path):
+        if "$HOME" in registry_path:
+            registry_path = Path.home() / ".dsgrid-registry"
+    if not os.path.exists(registry_path):
         raise ValueError(
             f"Registry path {registry_path} does not exist. To create the registry, "
             "run the following commands:\n"
             "  dsgrid registry create $DSGRID_REGISTRY_PATH\n"
             "  dsgrid registry register-project $US_DATA_REPO/dsgrid_project/project.toml\n"
             "  dsgrid registry submit-dataset "
-            "$US_DATA_REPO/dsgrid_project/datasets/input/sector_models/comstock/dataset.toml "
+            "$US_DATA_REPO/dsgrid_project/datasets/sector_models/comstock/dataset.toml "
             "-p test -l initial_submission\n"
             "where $US_DATA_REPO points to the location of the dsgrid-data-UnitedStates "
             "repository on your system. If you would prefer a different location, "
