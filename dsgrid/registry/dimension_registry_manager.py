"""Manages the registry for dimensions"""

import logging
import os
from pathlib import Path

from prettytable import PrettyTable

from dsgrid.common import REGISTRY_FILENAME
from dsgrid.config.dimension_config import DimensionConfig
from dsgrid.config.dimensions import (
    DimensionType,
    DimensionModel,
    TimeDimensionModel,
    serialize_dimension_model,
)
from dsgrid.data_models import serialize_model
from dsgrid.exceptions import DSGValueNotRegistered, DSGDuplicateValueRegistered
from dsgrid.registry.common import (
    DimensionKey,
    make_initial_config_registration,
    log_dry_run_mode_prefix,
    log_offline_mode_prefix,
)
from dsgrid.utils.files import dump_data
from .registry_base import RegistryBaseModel
from .registry_manager_base import RegistryManagerBase
from .dimension_registry import DimensionRegistry


logger = logging.getLogger(__name__)


class DimensionRegistryManager(RegistryManagerBase):
    """Manages registered dimensions."""

    def __init__(self, path, fs_interface, cloud_interface, offline_mode, dry_run_mode):
        super().__init__(path, fs_interface, cloud_interface, offline_mode, dry_run_mode)
        self._dimensions = {}  # key = (dimension_type, dimension_id, version)
        # value = DimensionBaseModel
        self._dimensions = {}  # key = DimensionKey, value = Dimension
        self._id_to_type = {}
<<<<<<< HEAD
=======
        self._registry_configs = {}
        self._offline_mode = offline_mode
        self._dry_run_mode = dry_run_mode
>>>>>>> 3517d73c

    def inventory(self):
        for dim_type in self._fs_intf.listdir(
            path=self._path, directories_only=True, exclude_hidden=True, recursive=False
        ):
            print(dim_type)
            _type = DimensionType(dim_type)
            type_path = self._path / dim_type
            ids = self._fs_intf.listdir(
                type_path, directories_only=True, exclude_hidden=True, recursive=False
            )
            for dim_id in ids:
                dim_path = type_path / dim_id
                registry = self.registry_class().load(dim_path / REGISTRY_FILENAME)
                self._registry_configs[dim_id] = registry
                self._id_to_type[dim_id] = _type

    @staticmethod
    def name():
        return "Dimensions"

    @staticmethod
    def registry_class():
        return DimensionRegistry

    def check_unique_records(self, config: DimensionConfig, warn_only=False):
        """Check if any new tables have identical records as existing tables.

        Parameters
        ----------
        config : DimensionMappingConfig
        warn_only: bool
            If True, log a warning instead of raising an exception.

        Raises
        ------
        DSGDuplicateValueRegistered
            Raised if there are duplicates and warn_only is False.

        """
        hashes = {}
        for dimension_id, registry_config in self._registry_configs.items():
            dimension = self.get_by_id(dimension_id, registry_config.model.version)
            if isinstance(dimension, TimeDimensionModel):
                continue
            hashes[dimension.file_hash] = dimension_id

        duplicates = []
        for dimension in config.model.dimensions:
            if not isinstance(dimension, TimeDimensionModel) and dimension.file_hash in hashes:
                duplicates.append((dimension.dimension_id, hashes[dimension.file_hash]))

        if duplicates:
            for dup in duplicates:
                logger.error("%s duplicates existing dimension ID %s", dup[0], dup[1])
            if not warn_only:
                raise DSGDuplicateValueRegistered(f"duplicate dimension records: {duplicates}")

    def get_by_id(self, config_id, version=None, force=False):
        dimension_type = self._id_to_type[config_id]
        if version is None:
            version = self._registry_configs[config_id].model.version
        key = DimensionKey(dimension_type, config_id, version)
        return self.get_by_key(key)

    def get_by_key(self, key):
        if not self.has_id(key.id):
            raise DSGValueNotRegistered(f"{key}")

        dimension = self._dimensions.get(key)
        if dimension is not None:
            return dimension

        if key.type == DimensionType.TIME:
            cls = TimeDimensionModel
        else:
            cls = DimensionModel
        filename = self._path / key.type.value / key.id / str(key.version) / "dimension.toml"
        dimension = cls.load(filename)
        self._dimensions[key] = dimension
        return dimension

    def has_id(self, config_id, version=None):
        if version is None:
            return config_id in self._registry_configs
        dimension_type = self._id_to_type[config_id]
        path = self._path / str(dimension_type) / config_id / str(version)
        return self._fs_intf.exists(path)

    def list_types(self):
        """Return the dimension types present in the registry."""
        return {self._id_to_type[x] for x in self._registry_configs}

    def list_ids(self, dimension_type=None):
        """Return the dimension ids for the given type.

        Parameters
        ----------
        dimension_type : DimensionType

        Returns
        -------
        list

        """
        if dimension_type is None:
            return super().list_ids()

        return sorted((x for x in self._registry_configs if self._id_to_type[x] == dimension_type))

    def load_dimensions(self, dimension_references):
        """Load dimensions from files.

        Parameters
        ----------
        dimension_references : list
            iterable of DimensionReferenceModel instances

        """
        dimensions = {}
        for dim in dimension_references:
            key = DimensionKey(dim.dimension_type, dim.dimension_id, dim.version)
            dimensions[key] = self.get_by_key(key)

        return dimensions

    def register(self, config_file, submitter, log_message, force=False):
        config = DimensionConfig.load(config_file)
        config.assign_ids()
        self.check_unique_records(config, warn_only=force)
        # TODO: check that id does not already exist in .dsgrid-registry
        # TODO: need regular expression check on name and/or limit number of chars in dim id

        registration = make_initial_config_registration(submitter, log_message)
        dest_config_filename = "dimension" + os.path.splitext(config_file)[1]
        config_dir = Path(os.path.dirname(config_file))

        if self._dry_run_mode:
            for dimension in config.model.dimensions:
                logger.info(
                    "%sDimension validated for registration: type=%s version=%s" "name=%s",
                    log_dry_run_mode_prefix(self._dry_run_mode),
                    dimension.dimension_type.value,
                    registration.version,
                    dimension.name,
                )
            return None

        for dimension in config.model.dimensions:
            registry_model = RegistryBaseModel(
                version=registration.version,
                description=dimension.description.strip(),
                registration_history=[registration],
            )

            dest_dir = (
                self._path
                / dimension.dimension_type.value
                / dimension.dimension_id
                / str(registration.version)
            )
            self._fs_intf.mkdir(dest_dir)

<<<<<<< HEAD
            registry_file = Path(os.path.dirname(dest_dir)) / REGISTRY_FILENAME
            data = serialize_model(registry_model)
            # TODO: if we want to update AWS directly, this needs to change.
            dump_data(data, registry_file)
=======
            filename = Path(os.path.dirname(dest_dir)) / REGISTRY_FILENAME
            data = serialize_model(registry_config)
            dump_data(data, filename)
>>>>>>> 3517d73c

            model_data = serialize_dimension_model(dimension)
            # Time dimensions do not have a record file. # TODO-- Maybe they should?
            orig_file = getattr(dimension, "filename", None)
            if orig_file is not None:
                # Leading directories from the original are not relevant in the registry.
                dest_record_file = dest_dir / os.path.basename(orig_file)
                self._fs_intf.copy_file(config_dir / dimension.filename, dest_record_file)
                # We have to make this change in the serialized dict instead of
                # model because Pydantic will fail the assignment due to not being
                # able to find the path.
                model_data["file"] = os.path.basename(dimension.filename)

            dump_data(model_data, dest_dir / dest_config_filename)

            logger.info(
                "Registered dimension id=%s type=%s version=%s name=%s",
                dimension.dimension_id,
                dimension.dimension_type.value,
                registration.version,
                dimension.name,
            )
            self._update_registry_cache(dimension.dimension_id, registry_model)
            self._id_to_type[dimension.dimension_id] = dimension.dimension_type

        # sync with remote registery
        if not self._offline_mode:
            DimensionRegistry.sync_push(self._path)
        logger.info(
            "%sRegistered %s dimensions with version=%s",
            log_offline_mode_prefix(self._offline_mode),
            len(config.model.dimensions),
            registration.version,
        )

        return None

    def show(self, dimension_type=None, submitter=None):
        # TODO: filter by type and submitter
        table = PrettyTable(title="Dimensions")
        table.field_names = (
            "Type",
            "ID",
            "Version",
            "Registration Date",
            "Submitter",
            "Description",
        )
        rows = []
        for dimension_id, registry_config in self._registry_configs.items():
            last_reg = registry_config.model.registration_history[-1]
            row = (
                self._id_to_type[dimension_id].value,
                dimension_id,
                last_reg.version,
                last_reg.date,
                last_reg.submitter,
                registry_config.model.description,
            )
            rows.append(row)

        rows.sort(key=lambda x: x[0])
        table.add_rows(rows)

        print(table)

    def update(self, config_file, submitter, update_type, log_message):
        assert False, "not supported yet"<|MERGE_RESOLUTION|>--- conflicted
+++ resolved
@@ -19,10 +19,8 @@
 from dsgrid.registry.common import (
     DimensionKey,
     make_initial_config_registration,
-    log_dry_run_mode_prefix,
-    log_offline_mode_prefix,
 )
-from dsgrid.utils.files import dump_data
+from dsgrid.utils.files import dump_data, load_data
 from .registry_base import RegistryBaseModel
 from .registry_manager_base import RegistryManagerBase
 from .dimension_registry import DimensionRegistry
@@ -34,29 +32,20 @@
 class DimensionRegistryManager(RegistryManagerBase):
     """Manages registered dimensions."""
 
-    def __init__(self, path, fs_interface, cloud_interface, offline_mode, dry_run_mode):
-        super().__init__(path, fs_interface, cloud_interface, offline_mode, dry_run_mode)
+    def __init__(self, path, fs_interface):
+        super().__init__(path, fs_interface)
         self._dimensions = {}  # key = (dimension_type, dimension_id, version)
         # value = DimensionBaseModel
         self._dimensions = {}  # key = DimensionKey, value = Dimension
         self._id_to_type = {}
-<<<<<<< HEAD
-=======
-        self._registry_configs = {}
-        self._offline_mode = offline_mode
-        self._dry_run_mode = dry_run_mode
->>>>>>> 3517d73c
 
     def inventory(self):
         for dim_type in self._fs_intf.listdir(
-            path=self._path, directories_only=True, exclude_hidden=True, recursive=False
+            self._path, directories_only=True, exclude_hidden=True
         ):
-            print(dim_type)
             _type = DimensionType(dim_type)
             type_path = self._path / dim_type
-            ids = self._fs_intf.listdir(
-                type_path, directories_only=True, exclude_hidden=True, recursive=False
-            )
+            ids = self._fs_intf.listdir(type_path, directories_only=True, exclude_hidden=True)
             for dim_id in ids:
                 dim_path = type_path / dim_id
                 registry = self.registry_class().load(dim_path / REGISTRY_FILENAME)
@@ -183,24 +172,12 @@
         dest_config_filename = "dimension" + os.path.splitext(config_file)[1]
         config_dir = Path(os.path.dirname(config_file))
 
-        if self._dry_run_mode:
-            for dimension in config.model.dimensions:
-                logger.info(
-                    "%sDimension validated for registration: type=%s version=%s" "name=%s",
-                    log_dry_run_mode_prefix(self._dry_run_mode),
-                    dimension.dimension_type.value,
-                    registration.version,
-                    dimension.name,
-                )
-            return None
-
         for dimension in config.model.dimensions:
             registry_model = RegistryBaseModel(
                 version=registration.version,
                 description=dimension.description.strip(),
                 registration_history=[registration],
             )
-
             dest_dir = (
                 self._path
                 / dimension.dimension_type.value
@@ -209,19 +186,12 @@
             )
             self._fs_intf.mkdir(dest_dir)
 
-<<<<<<< HEAD
             registry_file = Path(os.path.dirname(dest_dir)) / REGISTRY_FILENAME
             data = serialize_model(registry_model)
-            # TODO: if we want to update AWS directly, this needs to change.
             dump_data(data, registry_file)
-=======
-            filename = Path(os.path.dirname(dest_dir)) / REGISTRY_FILENAME
-            data = serialize_model(registry_config)
-            dump_data(data, filename)
->>>>>>> 3517d73c
 
             model_data = serialize_dimension_model(dimension)
-            # Time dimensions do not have a record file. # TODO-- Maybe they should?
+            # Time dimensions do not have a record file.
             orig_file = getattr(dimension, "filename", None)
             if orig_file is not None:
                 # Leading directories from the original are not relevant in the registry.
@@ -233,7 +203,6 @@
                 model_data["file"] = os.path.basename(dimension.filename)
 
             dump_data(model_data, dest_dir / dest_config_filename)
-
             logger.info(
                 "Registered dimension id=%s type=%s version=%s name=%s",
                 dimension.dimension_id,
@@ -244,17 +213,11 @@
             self._update_registry_cache(dimension.dimension_id, registry_model)
             self._id_to_type[dimension.dimension_id] = dimension.dimension_type
 
-        # sync with remote registery
-        if not self._offline_mode:
-            DimensionRegistry.sync_push(self._path)
         logger.info(
-            "%sRegistered %s dimensions with version=%s",
-            log_offline_mode_prefix(self._offline_mode),
+            "Registered %s dimensions with version=%s",
             len(config.model.dimensions),
             registration.version,
         )
-
-        return None
 
     def show(self, dimension_type=None, submitter=None):
         # TODO: filter by type and submitter
