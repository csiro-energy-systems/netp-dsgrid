--- conflicted
+++ resolved
@@ -19,15 +19,9 @@
         },
         {
           "dataset_id": "conus_2022_reference_resstock",
-<<<<<<< HEAD
-          "dataset_path": "../dsgrid-data/conus_2022_reference_resstock",
+          "dataset_path": "../dsgrid-data/resstock_conus_2022_reference",
           "config_file": "../dsgrid-project-StandardScenarios/dsgrid_project/datasets/modeled/resstock/dataset.json5",
           "dimension_mapping_file": "../dsgrid-project-StandardScenarios/dsgrid_project/datasets/modeled/resstock/dimension_mappings.json5",
-=======
-          "dataset_path": "../dsgrid-data/resstock_conus_2022_reference",
-          "config_file": "../dsgrid-project-StandardScenarios/dsgrid_project/datasets/modeled/resstock/dataset.toml",
-          "dimension_mapping_file": "../dsgrid-project-StandardScenarios/dsgrid_project/datasets/modeled/resstock/dimension_mappings.toml",
->>>>>>> 4f43e9c0
           "register_dataset": true,
           "submit_to_project": true,
           "fix_dimension_uuids": false,
