--- conflicted
+++ resolved
@@ -16,11 +16,8 @@
 def pytest_sessionstart(session):
     if not os.listdir(TEST_PROJECT_PATH):
         print(
-<<<<<<< HEAD
-            "The {dsgrid-test-data} submodule has not been initialized. "
-=======
+              "Please run these commands:")
             "The dsgrid-test-data submodule has not been initialized. "
->>>>>>> 40556fa7
             "Please run these commands:"
         )
         print("git submodule init")
