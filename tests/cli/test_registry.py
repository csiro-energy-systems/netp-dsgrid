import os
import re
import shutil
import sys
from pathlib import Path
from tempfile import TemporaryDirectory, gettempdir

import pytest

from dsgrid.utils.run_command import check_run_command, run_command
from tests.common import (
    replace_dimension_mapping_uuids_from_registry,
    replace_dimension_uuids_from_registry,
)

from dsgrid.registry.registry_manager import RegistryManager


DATA_REPO = os.environ.get("US_DATA_REPO")


@pytest.fixture
def test_data_dir():
    if DATA_REPO is None:
        print(
            "You must define the environment US_DATA_REPO with the path to the "
            "dsgrid-data-UnitedStates repository"
        )
        sys.exit(1)

    tmpdir = Path(gettempdir()) / "test_us_data"
    if os.path.exists(tmpdir):
        shutil.rmtree(tmpdir)
    os.mkdir(tmpdir)
    shutil.copytree(Path(DATA_REPO) / "dsgrid_project", tmpdir / "dsgrid_project")
    yield tmpdir / "dsgrid_project"
    shutil.rmtree(tmpdir)


def create_registry(tmpdir):
    path = Path(tmpdir) / "dsgrid-registry"
    RegistryManager.create(path)
    # check_run_command(f"dsgrid registry create {path}")
    assert path.exists()
    assert (path / "data").exists()
    assert (path / "configs/projects").exists()
    assert (path / "configs/datasets").exists()
    assert (path / "configs/dimensions").exists()
    assert (path / "configs/dimension_mappings").exists()
    return path


def test_register_project_and_dataset_cli(test_data_dir):
    with TemporaryDirectory() as tmpdir:
        base_dir = Path(tmpdir)
        path = create_registry(base_dir)
        dataset_dir = Path("datasets/sector_models/comstock")
        dataset_dim_dir = dataset_dir / "dimensions"
        dimension_mapping_config = test_data_dir / dataset_dim_dir / "dimension_mappings.toml"
        dimension_mapping_refs = (
            test_data_dir / dataset_dim_dir / "dimension_mapping_references.toml"
        )

        # --------------------
        # register dimensions
        # --------------------
        for dim_config_file in (test_data_dir / "dimensions.toml",):

            cmd = f"dsgrid registry --offline --path={str(path)} dimensions register {dim_config_file} -l log"
            check_run_command(cmd)
            # Can't register duplicates.
            assert run_command(cmd) != 0

        # ------------------------------
        # register dimension mappings
        # ------------------------------
        cmd = f"dsgrid registry --path={path} dimension-mappings register {dimension_mapping_config} -l log --offline"
        check_run_command(cmd)
        # Can't register duplicates.
        assert run_command(cmd) != 0

        # ----------------------
        # Update configs
        # ----------------------
        project_config = test_data_dir / "project.toml"
        dataset_config = test_data_dir / dataset_dir / "dataset.toml"
        replace_dimension_mapping_uuids_from_registry(
            path, (project_config, dimension_mapping_refs)
        )
        replace_dimension_uuids_from_registry(path, (project_config, dataset_config))

        # --------------------
        # register project
        # --------------------
        check_run_command(
<<<<<<< HEAD
            f"dsgrid registry --path={path} datasets register {dataset_config} -l log"
        )
        check_run_command(
            f"dsgrid registry --path={path} projects register {project_config} -l log"
        )
        check_run_command(
            f"dsgrid registry --path={path} projects submit-dataset -d comstock -p test -l log"
=======
            f"dsgrid registry --offline --path={path} projects register {project_config} -l log"
        )

        output = {}
        check_run_command(f"dsgrid registry --offline --path={path} list", output)
        assert regex_project.search(output["stdout"]) is not None
        assert "test" in output["stdout"]

        # --------------------
        # submit dataset
        # --------------------
        check_run_command(
            f"dsgrid registry --path={path} datasets submit {dataset_config} "
            "--project-id test "
            "--log-message=test_submission "
            f"--dimension-mapping-files={dimension_mapping_refs} "
            "--offline"
>>>>>>> 3517d73c
        )
        output = {}
<<<<<<< HEAD
        check_run_command(f"dsgrid registry --path={path} list", output)
        regex_project = re.compile(r"test.*1\.0\.0")
        regex_dataset = re.compile(r"comstock.*1\.0\.0")
        assert regex_project.search(output["stdout"]) is not None
        assert regex_dataset.search(output["stdout"]) is not None
=======
        check_run_command(f"dsgrid registry --offline --path={path} list", output)
        assert regex_dataset.search(output["stdout"]) is not None


def test_register_project_and_dataset(test_data_dir):
    with TemporaryDirectory() as tmpdir:
        base_dir = Path(tmpdir)
        regex_project = re.compile(r"Projects.*\n.*test")
        regex_dataset = re.compile(r"Datasets.*\n.*comstock")

        path = create_registry(base_dir)
        dataset_dir = Path("datasets/sector_models/comstock")
        dataset_dim_dir = dataset_dir / "dimensions"
        dimension_mapping_config = test_data_dir / dataset_dim_dir / "dimension_mappings.toml"
        dimension_mapping_refs = (
            test_data_dir / dataset_dim_dir / "dimension_mapping_references.toml"
        )

        # --------------------
        # register dimensions
        # --------------------
        for dim_config_file in (test_data_dir / "dimensions.toml",):
            manager_load = RegistryManager.load(
                path=str(path), offline_mode=True, dry_run_mode=False
            )
            manager = manager_load.dimension_manager
            submitter = "test"
            manager.register(dim_config_file, submitter, "log")

        # ------------------------------
        # register dimension mappings
        # ------------------------------
        manager = RegistryManager.load(
            path, offline_mode=True, dry_run_mode=False
        ).dimension_mapping_manager
        manager.register(dimension_mapping_config, submitter, "log", force=False)

        # ----------------------
        # Update configs
        # ----------------------
        project_config = test_data_dir / "project.toml"
        dataset_config = test_data_dir / dataset_dir / "dataset.toml"
        replace_dimension_mapping_uuids_from_registry(
            path, (project_config, dimension_mapping_refs)
        )
        replace_dimension_uuids_from_registry(path, (project_config, dataset_config))

        # --------------------
        # register project
        # --------------------
        manager = RegistryManager.load(path, offline_mode=True, dry_run_mode=False)
        submitter = "test"
        manager.register_project(project_config, submitter, "log")

        # --------------------
        # submit dataset
        # --------------------
        manager = RegistryManager.load(path, offline_mode=True, dry_run_mode=False)
        print(f"Registry: {path}")
        print("Projects:")
        for project in manager.list_projects():
            print(f"  - {project}")
        print("\nDatasets:")
        for dataset in manager.list_datasets():
            print(f"  - {dataset}")
        print("\nDimensions:")
        manager.dimension_manager.show()
        manager.dimension_mapping_manager.show()

        # TODO: add asserts to make sure the .show() are not empty
>>>>>>> 3517d73c
<|MERGE_RESOLUTION|>--- conflicted
+++ resolved
@@ -12,8 +12,6 @@
     replace_dimension_mapping_uuids_from_registry,
     replace_dimension_uuids_from_registry,
 )
-
-from dsgrid.registry.registry_manager import RegistryManager
 
 
 DATA_REPO = os.environ.get("US_DATA_REPO")
@@ -39,49 +37,40 @@
 
 def create_registry(tmpdir):
     path = Path(tmpdir) / "dsgrid-registry"
-    RegistryManager.create(path)
-    # check_run_command(f"dsgrid registry create {path}")
+    check_run_command(f"dsgrid registry create {path}")
     assert path.exists()
-    assert (path / "data").exists()
-    assert (path / "configs/projects").exists()
-    assert (path / "configs/datasets").exists()
-    assert (path / "configs/dimensions").exists()
-    assert (path / "configs/dimension_mappings").exists()
+    assert (path / "projects").exists()
+    assert (path / "datasets").exists()
+    assert (path / "dimensions").exists()
+    assert (path / "dimension_mappings").exists()
     return path
 
 
-def test_register_project_and_dataset_cli(test_data_dir):
+def test_register_project_and_dataset(test_data_dir):
     with TemporaryDirectory() as tmpdir:
         base_dir = Path(tmpdir)
         path = create_registry(base_dir)
-        dataset_dir = Path("datasets/sector_models/comstock")
+        dataset_dir = Path("datasets/input/sector_models/comstock")
         dataset_dim_dir = dataset_dir / "dimensions"
         dimension_mapping_config = test_data_dir / dataset_dim_dir / "dimension_mappings.toml"
         dimension_mapping_refs = (
             test_data_dir / dataset_dim_dir / "dimension_mapping_references.toml"
         )
 
-        # --------------------
-        # register dimensions
-        # --------------------
-        for dim_config_file in (test_data_dir / "dimensions.toml",):
-
-            cmd = f"dsgrid registry --offline --path={str(path)} dimensions register {dim_config_file} -l log"
+        for dim_config_file in (
+            test_data_dir / "dimension.toml",
+            test_data_dir / dataset_dir / "dimension.toml",
+        ):
+            cmd = f"dsgrid registry --path={path} --offline dimensions register {dim_config_file} -l log"
             check_run_command(cmd)
             # Can't register duplicates.
             assert run_command(cmd) != 0
 
-        # ------------------------------
-        # register dimension mappings
-        # ------------------------------
-        cmd = f"dsgrid registry --path={path} dimension-mappings register {dimension_mapping_config} -l log --offline"
+        cmd = f"dsgrid registry --path={path} --offline dimension-mappings register {dimension_mapping_config} -l log"
         check_run_command(cmd)
         # Can't register duplicates.
         assert run_command(cmd) != 0
 
-        # ----------------------
-        # Update configs
-        # ----------------------
         project_config = test_data_dir / "project.toml"
         dataset_config = test_data_dir / dataset_dir / "dataset.toml"
         replace_dimension_mapping_uuids_from_registry(
@@ -89,114 +78,18 @@
         )
         replace_dimension_uuids_from_registry(path, (project_config, dataset_config))
 
-        # --------------------
-        # register project
-        # --------------------
         check_run_command(
-<<<<<<< HEAD
-            f"dsgrid registry --path={path} datasets register {dataset_config} -l log"
+            f"dsgrid registry --path={path} --offline datasets register {dataset_config} -l log"
         )
         check_run_command(
-            f"dsgrid registry --path={path} projects register {project_config} -l log"
+            f"dsgrid registry --path={path} --offline projects register {project_config} -l log"
         )
         check_run_command(
-            f"dsgrid registry --path={path} projects submit-dataset -d comstock -p test -l log"
-=======
-            f"dsgrid registry --offline --path={path} projects register {project_config} -l log"
-        )
-
-        output = {}
-        check_run_command(f"dsgrid registry --offline --path={path} list", output)
-        assert regex_project.search(output["stdout"]) is not None
-        assert "test" in output["stdout"]
-
-        # --------------------
-        # submit dataset
-        # --------------------
-        check_run_command(
-            f"dsgrid registry --path={path} datasets submit {dataset_config} "
-            "--project-id test "
-            "--log-message=test_submission "
-            f"--dimension-mapping-files={dimension_mapping_refs} "
-            "--offline"
->>>>>>> 3517d73c
+            f"dsgrid registry --path={path} --offline projects submit-dataset -d comstock -p test -l log"
         )
         output = {}
-<<<<<<< HEAD
-        check_run_command(f"dsgrid registry --path={path} list", output)
+        check_run_command(f"dsgrid registry --path={path} --offline list", output)
         regex_project = re.compile(r"test.*1\.0\.0")
         regex_dataset = re.compile(r"comstock.*1\.0\.0")
         assert regex_project.search(output["stdout"]) is not None
-        assert regex_dataset.search(output["stdout"]) is not None
-=======
-        check_run_command(f"dsgrid registry --offline --path={path} list", output)
-        assert regex_dataset.search(output["stdout"]) is not None
-
-
-def test_register_project_and_dataset(test_data_dir):
-    with TemporaryDirectory() as tmpdir:
-        base_dir = Path(tmpdir)
-        regex_project = re.compile(r"Projects.*\n.*test")
-        regex_dataset = re.compile(r"Datasets.*\n.*comstock")
-
-        path = create_registry(base_dir)
-        dataset_dir = Path("datasets/sector_models/comstock")
-        dataset_dim_dir = dataset_dir / "dimensions"
-        dimension_mapping_config = test_data_dir / dataset_dim_dir / "dimension_mappings.toml"
-        dimension_mapping_refs = (
-            test_data_dir / dataset_dim_dir / "dimension_mapping_references.toml"
-        )
-
-        # --------------------
-        # register dimensions
-        # --------------------
-        for dim_config_file in (test_data_dir / "dimensions.toml",):
-            manager_load = RegistryManager.load(
-                path=str(path), offline_mode=True, dry_run_mode=False
-            )
-            manager = manager_load.dimension_manager
-            submitter = "test"
-            manager.register(dim_config_file, submitter, "log")
-
-        # ------------------------------
-        # register dimension mappings
-        # ------------------------------
-        manager = RegistryManager.load(
-            path, offline_mode=True, dry_run_mode=False
-        ).dimension_mapping_manager
-        manager.register(dimension_mapping_config, submitter, "log", force=False)
-
-        # ----------------------
-        # Update configs
-        # ----------------------
-        project_config = test_data_dir / "project.toml"
-        dataset_config = test_data_dir / dataset_dir / "dataset.toml"
-        replace_dimension_mapping_uuids_from_registry(
-            path, (project_config, dimension_mapping_refs)
-        )
-        replace_dimension_uuids_from_registry(path, (project_config, dataset_config))
-
-        # --------------------
-        # register project
-        # --------------------
-        manager = RegistryManager.load(path, offline_mode=True, dry_run_mode=False)
-        submitter = "test"
-        manager.register_project(project_config, submitter, "log")
-
-        # --------------------
-        # submit dataset
-        # --------------------
-        manager = RegistryManager.load(path, offline_mode=True, dry_run_mode=False)
-        print(f"Registry: {path}")
-        print("Projects:")
-        for project in manager.list_projects():
-            print(f"  - {project}")
-        print("\nDatasets:")
-        for dataset in manager.list_datasets():
-            print(f"  - {dataset}")
-        print("\nDimensions:")
-        manager.dimension_manager.show()
-        manager.dimension_mapping_manager.show()
-
-        # TODO: add asserts to make sure the .show() are not empty
->>>>>>> 3517d73c
+        assert regex_dataset.search(output["stdout"]) is not None