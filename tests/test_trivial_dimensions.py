--- conflicted
+++ resolved
@@ -10,37 +10,19 @@
 
 def test_trivial_dimension_bad(make_test_project_dir, make_test_data_dir, tmp_path):
     """Test bad trivial dimensions where county geography is set to trivial"""
-<<<<<<< HEAD
-    with TemporaryDirectory() as tmpdir:
-        base_dir = Path(tmpdir)
-        manager = make_test_data_registry(
-            base_dir,
-            make_test_project_dir,
-            include_projects=False,
-            include_datasets=False,
-        )
-        project_config_file = make_test_project_dir / "project.json5"
-        manager.project_manager.register(project_config_file, "user", "log")
-
-        dataset_dir = make_test_project_dir / "datasets" / "modeled" / "comstock"
-        assert dataset_dir.exists()
-        dataset_config_file = dataset_dir / "dataset.json5"
-        replace_dimension_uuids_from_registry(base_dir, (dataset_config_file,))
-=======
     manager = make_test_data_registry(
         tmp_path,
         make_test_project_dir,
         include_projects=False,
         include_datasets=False,
     )
-    project_config_file = make_test_project_dir / "project.toml"
+    project_config_file = make_test_project_dir / "project.json5"
     manager.project_manager.register(project_config_file, "user", "log")
 
     dataset_dir = make_test_project_dir / "datasets" / "modeled" / "comstock"
     assert dataset_dir.exists()
-    dataset_config_file = dataset_dir / "dataset.toml"
+    dataset_config_file = dataset_dir / "dataset.json5"
     replace_dimension_uuids_from_registry(tmp_path, (dataset_config_file,))
->>>>>>> 4f43e9c0
 
     config = load_data(dataset_config_file)
     config["trivial_dimensions"] = config["trivial_dimensions"] + ["geography"]
